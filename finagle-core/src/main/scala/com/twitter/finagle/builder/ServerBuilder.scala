--- conflicted
+++ resolved
@@ -573,7 +573,6 @@
         // one here.
         service = (new TracingFilter(tracer)) andThen service
 
-<<<<<<< HEAD
         var newServiceFactory = serviceFactory
         // Connection limiting system
         config.openConnectionsThresholds foreach { threshold =>
@@ -584,10 +583,6 @@
           )
         }
 
-        val channelHandler = new ServiceToChannelHandler(
-          service, postponedService, newServiceFactory,
-          scopedOrNullStatsReceiver, Logger.getLogger(getClass.getName))
-=======
         val monitor = config.monitor map {
           _(config.name.get, config.bindTo.get)
         } getOrElse {
@@ -595,10 +590,9 @@
         }
 
         val channelHandler = new ServiceToChannelHandler(
-          service, postponedService, serviceFactory,
+          service, postponedService, newServiceFactory,
           scopedOrNullStatsReceiver, Logger.getLogger(getClass.getName),
           monitor)
->>>>>>> 29685c56
 
         /*
          * Register the channel so we can wait for them for a drain. We close the socket but wait
